"""The 'batch' strategy from 'Experimental Quantum GANs'.
"""
import jax
import jax.numpy as jnp
import jax.random as jr
from jax.random import PRNGKeyArray
from jaxtyping import Float, Array
import equinox as eqx
import pennylane as qml
from pennylane.operation import Operation

from quantumgan.gan import GAN
from quantumgan.mpqc import MPQC, EntanglerLayer, StaircaseEntangler
from quantumgan.devices import IdealDeviceJax


class BatchGAN(GAN):
    """Batch GANs: quantum generators AND discriminators.

    The batch strategy is useful when the entire feature vector fits onto our
    quantum device.  We can use a minibatch_size > 1 with an index register to
    train entire minibatches of examples at once.
    """

    gen_params: Float[Array, "layers gen_qubits"]
    dis_params: Float[Array, "layers dis_qubits"]

    _qdev: qml.Device = eqx.static_field(repr=False)

    _index_reg: tuple[str, ...] = eqx.static_field(repr=False, compare=False)
    _gen_ancillary: tuple[str, ...] = eqx.static_field(
        repr=False, compare=False
    )
    _dis_ancillary: tuple[str, ...] = eqx.static_field(
        repr=False, compare=False
    )
    _feature_reg: tuple[str, ...] = eqx.static_field(repr=False, compare=False)
    _mpqc: MPQC = eqx.static_field(repr=False)

    _qnode_train_fake: qml.QNode = eqx.static_field(repr=False, compare=False)
    _qnode_train_real: qml.QNode = eqx.static_field(repr=False, compare=False)
    _qnode_generate: qml.QNode = eqx.static_field(repr=False, compare=False)

    def __init__(
        self,
        features_dim: int,
        minibatch_size: int,
        gen_params: Float[Array, "layers gen_qubits"],
        dis_params: Float[Array, "layers dis_qubits"],
        trainable: Operation = qml.RY,
        entangler: EntanglerLayer = StaircaseEntangler(),
        device: qml.Device = IdealDeviceJax,
        diff_method: str = "best",
    ):
        """Create and configure a batch GAN.

        Args:
          features_dim: Training examples and the generated data will be
            vectors of reals of this size.
          minibatch_size: A setting > 1 introduces index register qubits,
            allowing training to happen on more than one training example at a
            time.
          gen_params: The initial parameters for the generator.
        """
        super().__init__(gen_params, dis_params)
        assert is_p2(features_dim), "Feature dimension must be a power of 2"
        assert is_p2(minibatch_size), "Minibatch size must be a power of 2"

        self.gen_params = gen_params
        self.dis_params = dis_params

        def format_wires(name: str, num: int):
            return tuple(name + str(i) for i in range(num))

        n_features = int(jnp.log2(features_dim))
        _gen_ancillary = gen_params.shape[1] - n_features
        _dis_ancillary = dis_params.shape[1] - n_features

        self._index_reg = format_wires("i", int(jnp.log2(minibatch_size)))
        self._gen_ancillary = format_wires("ag", _gen_ancillary)
        self._feature_reg = format_wires("f", int(jnp.log2(features_dim)))
        self._dis_ancillary = format_wires("ad", _dis_ancillary)

        wires = (
            self._gen_ancillary
            + self._dis_ancillary
            + self._index_reg
            + self._feature_reg
        )

        self._qdev = device(wires)
        self._qnode_train_fake = qml.QNode(
            # could produce incorrect results sliently if `interface="jax"` is not included
            self._circuit_train_fake, self._qdev, interface="jax", diff_method=diff_method
        )
        self._qnode_train_real = qml.QNode(
            # could produce incorrect results sliently if `interface="jax"` is not included
            self._circuit_train_real, self._qdev, interface="jax", diff_method=diff_method
        )
        self._qnode_generate = qml.QNode(
            self._circuit_generate, self._qdev, interface="jax"
        )

        self._mpqc = MPQC(trainable, entangler)

    # See the docstrings for GAN for these overriden methods:
    def random_latent(
        self, key: PRNGKeyArray, batch: int
    ) -> Float[Array, "batch latent"]:
        size = (
            len(self._gen_ancillary)
            + len(self._feature_reg)
            + len(self._index_reg)
        )
        return jr.uniform(key, (batch, size), minval=0, maxval=jnp.pi / 2)

    def train_fake(
        self, latent: Float[Array, "batch latent"]
    ) -> Float[Array, ""]:
        # To support the GAN interface, we must accept a (batch, latent)-shape
        # latent space array, but we only need one of the latent vectors.
        return self._measure(
            self._qnode_train_fake(self.gen_params, self.dis_params, latent[0])
        )

    def train_real(
        self, features: Float[Array, "batch feature"]
    ) -> Float[Array, ""]:
        return self._measure(self._qnode_train_real(self.dis_params, features))

    def generate(
        self, latent: Float[Array, "batch latent"]
    ) -> Float[Array, "batch feature"]:
        n = 2 ** len(self._feature_reg)

        def f(lvec):
            return self._qnode_generate(self.gen_params, lvec)[:n]

        return jax.vmap(f)(latent)

    def _measure(self, probs: Float[Array, " probs"]):
        """Postselect for ancillary bits all being 0 and return a probability.

        All the ancillary bits are first in the device setup, so we can throw
        away all probs other than the first 2^n, where n is the number of
        qubits NOT being postselected for.
        """
        n = 2 ** (len(self._index_reg) + len(self._feature_reg))
        probs = probs[0:n]
        # Add up all probabilities for the final bit of the discriminator
        # output being 1.
        return jnp.sum(probs[0::2]) / jnp.sum(probs)

<<<<<<< HEAD
    def _circuit_train_fake(self, gen_params, dis_params, latent):
        self._circuit_gen(gen_params, latent)
        self._circuit_dis(dis_params)
        return qml.probs()
=======
    def _circuit_train_fake(self, latent: Float[Array, " latent"]):
        self._circuit_gen(latent)
        self._circuit_dis()
        return qml.probs(self.qdev.wires) # qml.probs() doesn't work with parameter-shift
>>>>>>> f5d62b1c

    def _circuit_train_real(self, dis_params, features):
        embedding_wires = self._index_reg + self._feature_reg
        features_normalized = features / jnp.sum(
            features, axis=1, keepdims=True
        ) / features.shape[0]
        # Because the index register comes first, this put the first training
        # example into the amplitudes where i=0, the second where i=1, and so
        # on.
        features_flatten = features_normalized.reshape(
            2 ** len(embedding_wires)
        )
        qml.AmplitudeEmbedding(jnp.sqrt(features_flatten), embedding_wires)
<<<<<<< HEAD
        self._circuit_dis(dis_params)
        return qml.probs()

    def _circuit_generate(self, gen_params, latent):
        self._circuit_gen(gen_params, latent)
        return qml.probs()
=======
        self._circuit_dis()
        return qml.probs(self.qdev.wires) # qml.probs() doesn't work with parameter-shift
>>>>>>> f5d62b1c

    def _circuit_gen(self, gen_params, latent):
        wires = self._gen_ancillary + self._index_reg + self._feature_reg
        qml.AngleEmbedding(latent, wires, rotation="Y")
        self._mpqc(gen_params, self._gen_ancillary + self._feature_reg)

    def _circuit_dis(self, dis_params):
        self._mpqc(dis_params, self._dis_ancillary + self._feature_reg)

    @staticmethod
    def init_params(
        key: PRNGKeyArray,
        features_dim: int,
        gen_layers: int,
        gen_ancillary: int,
        dis_layers: int,
        dis_ancillary: int,
    ) -> tuple[
        Float[Array, "layers gen_qubits"], Float[Array, "layers dis_qubits"]
    ]:
        """Generate some suitable initial paramters for a batch GAN using
        rotation operators as the trainables.

        Args:
          key: A JAX PRNG key to ensure determinism.
          features_dim: The total number of features (log2(n) feature register
            qubits).
          gen_layers: The number of quantum generator layers.
          gen_ancillary: The number of ancillary qubits for the generator.
          dis_layers: The number of quantum discriminator layers.
          dis_ancillary: The number of ancillary qubits for the discriminator.

        Returns:
          A tuple (gen_params, dis_params)
        """
        feature_bits = int(jnp.log2(features_dim))
        gen_key, dis_key = jr.split(key)
        gen_params = jr.uniform(
            gen_key,
            (gen_layers, gen_ancillary + feature_bits),
            minval=0,
            maxval=jnp.pi,
        )
        dis_params = jr.uniform(
            dis_key,
            (dis_layers, dis_ancillary + feature_bits),
            minval=0,
            maxval=jnp.pi,
        )
        return (gen_params, dis_params)


def is_p2(x: int) -> bool:
    """Returns true if the argument is a power of 2."""
    return jnp.log2(x) == int(jnp.log2(x))<|MERGE_RESOLUTION|>--- conflicted
+++ resolved
@@ -151,17 +151,10 @@
         # output being 1.
         return jnp.sum(probs[0::2]) / jnp.sum(probs)
 
-<<<<<<< HEAD
     def _circuit_train_fake(self, gen_params, dis_params, latent):
         self._circuit_gen(gen_params, latent)
         self._circuit_dis(dis_params)
-        return qml.probs()
-=======
-    def _circuit_train_fake(self, latent: Float[Array, " latent"]):
-        self._circuit_gen(latent)
-        self._circuit_dis()
-        return qml.probs(self.qdev.wires) # qml.probs() doesn't work with parameter-shift
->>>>>>> f5d62b1c
+        return qml.probs(self._qdev.wires)
 
     def _circuit_train_real(self, dis_params, features):
         embedding_wires = self._index_reg + self._feature_reg
@@ -175,17 +168,12 @@
             2 ** len(embedding_wires)
         )
         qml.AmplitudeEmbedding(jnp.sqrt(features_flatten), embedding_wires)
-<<<<<<< HEAD
         self._circuit_dis(dis_params)
-        return qml.probs()
+        return qml.probs(self._qdev.wires)
 
     def _circuit_generate(self, gen_params, latent):
         self._circuit_gen(gen_params, latent)
         return qml.probs()
-=======
-        self._circuit_dis()
-        return qml.probs(self.qdev.wires) # qml.probs() doesn't work with parameter-shift
->>>>>>> f5d62b1c
 
     def _circuit_gen(self, gen_params, latent):
         wires = self._gen_ancillary + self._index_reg + self._feature_reg
